--- conflicted
+++ resolved
@@ -79,15 +79,9 @@
 
 [package.metadata]
 requires-dist = [
-<<<<<<< HEAD
-    { name = "boto3", specifier = ">=1.40.51" },
-    { name = "botocore", specifier = ">=1.40.51" },
-    { name = "pydantic", specifier = ">=2.0.0,<3.0.0" },
-=======
     { name = "boto3", specifier = ">=1.40.35" },
     { name = "botocore", specifier = ">=1.40.35" },
     { name = "pydantic", specifier = ">=2.0.0,<2.41.3" },
->>>>>>> b4a49b9c
     { name = "starlette", specifier = ">=0.46.2" },
     { name = "strands-agents", marker = "extra == 'strands-agents'", specifier = ">=1.1.0" },
     { name = "typing-extensions", specifier = ">=4.13.2,<5.0.0" },
