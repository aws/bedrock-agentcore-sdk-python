--- conflicted
+++ resolved
@@ -26,15 +26,9 @@
     "Topic :: Software Development :: Libraries :: Python Modules",
 ]
 dependencies = [
-<<<<<<< HEAD
-    "boto3>=1.40.51",
-    "botocore>=1.40.51",
-    "pydantic>=2.0.0,<3.0.0",
-=======
     "boto3>=1.40.35",
     "botocore>=1.40.35",
     "pydantic>=2.0.0,<2.41.3",
->>>>>>> b4a49b9c
     "urllib3>=1.26.0",
     "starlette>=0.46.2",
     "typing-extensions>=4.13.2,<5.0.0",
